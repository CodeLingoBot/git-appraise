/*
Copyright 2015 Google Inc. All rights reserved.

Licensed under the Apache License, Version 2.0 (the "License");
you may not use this file except in compliance with the License.
You may obtain a copy of the License at

    http://www.apache.org/licenses/LICENSE-2.0

Unless required by applicable law or agreed to in writing, software
distributed under the License is distributed on an "AS IS" BASIS,
WITHOUT WARRANTIES OR CONDITIONS OF ANY KIND, either express or implied.
See the License for the specific language governing permissions and
limitations under the License.
*/

// Package repository contains helper methods for working with a Git repo.
package repository

import (
	"crypto/sha1"
	"fmt"
)

// Note represents the contents of a git-note
type Note []byte

// Hash returns a hash of the given note
func (n Note) Hash() string {
	return fmt.Sprintf("%x", sha1.Sum([]byte(n)))
}

// CommitDetails represents the contents of a commit.
type CommitDetails struct {
	Author         string   `json:"author,omitempty"`
	AuthorEmail    string   `json:"authorEmail,omitempty"`
	Committer      string   `json:"committer,omitempty"`
	CommitterEmail string   `json:"committerEmail,omitempty"`
	Tree           string   `json:"tree,omitempty"`
	Time           string   `json:"time,omitempty"`
	Parents        []string `json:"parents,omitempty"`
	Summary        string   `json:"summary,omitempty"`
}

type TreeChild interface {
	// Type returns the type of the child object (e.g. "blob" vs. "tree").
	Type() string

	// Store writes the object to the given repository and returns its hash.
	Store(repo Repo) (string, error)
}

// Blob represents a (non-directory) file stored in a repository.
type Blob struct {
	Contents string

	savedHash string
}

func (b *Blob) Type() string {
	return "blob"
}

func (b *Blob) Store(repo Repo) (string, error) {
	return repo.StoreBlob(b)
}

// Tree represents a directory stored in a repository.
type Tree struct {
	contents  map[string]TreeChild
	savedHash string
}

func NewTree() *Tree {
	return &Tree{contents: make(map[string]TreeChild)}
}

func (t *Tree) Type() string {
	return "tree"
}

func (t *Tree) Store(repo Repo) (string, error) {
	return repo.StoreTree(t)
}

func (t *Tree) Contents() map[string]TreeChild {
	// Since the returned contents are mutable, we have to assume the hash could change.
	t.savedHash = ""
	return t.contents
}

// Repo represents a source code repository.
type Repo interface {
	// GetPath returns the path to the repo.
	GetPath() string

	// GetRepoStateHash returns a hash which embodies the entire current state of a repository.
	GetRepoStateHash() (string, error)

	// GetUserEmail returns the email address that the user has used to configure git.
	GetUserEmail() (string, error)

	// GetUserSigningKey returns the key id the user has configured for
	// sigining git artifacts.
	GetUserSigningKey() (string, error)

	// GetCoreEditor returns the name of the editor that the user has used to configure git.
	GetCoreEditor() (string, error)

	// GetSubmitStrategy returns the way in which a review is submitted
	GetSubmitStrategy() (string, error)

	// HasUncommittedChanges returns true if there are local, uncommitted changes.
	HasUncommittedChanges() (bool, error)

	// HasRef checks whether the specified ref exists in the repo.
	HasRef(ref string) (bool, error)

	// VerifyCommit verifies that the supplied hash points to a known commit.
	VerifyCommit(hash string) error

	// VerifyGitRef verifies that the supplied ref points to a known commit.
	VerifyGitRef(ref string) error

	// GetHeadRef returns the ref that is the current HEAD.
	GetHeadRef() (string, error)

	// GetCommitHash returns the hash of the commit pointed to by the given ref.
	GetCommitHash(ref string) (string, error)

	// ResolveRefCommit returns the commit pointed to by the given ref, which may be a remote ref.
	//
	// This differs from GetCommitHash which only works on exact matches, in that it will try to
	// intelligently handle the scenario of a ref not existing locally, but being known to exist
	// in a remote repo.
	//
	// This method should be used when a command may be performed by either the reviewer or the
	// reviewee, while GetCommitHash should be used when the encompassing command should only be
	// performed by the reviewee.
	ResolveRefCommit(ref string) (string, error)

	// GetCommitMessage returns the message stored in the commit pointed to by the given ref.
	GetCommitMessage(ref string) (string, error)

	// GetCommitTime returns the commit time of the commit pointed to by the given ref.
	GetCommitTime(ref string) (string, error)

	// GetLastParent returns the last parent of the given commit (as ordered by git).
	GetLastParent(ref string) (string, error)

	// GetCommitDetails returns the details of a commit's metadata.
	GetCommitDetails(ref string) (*CommitDetails, error)

	// MergeBase determines if the first commit that is an ancestor of the two arguments.
	MergeBase(a, b string) (string, error)

	// IsAncestor determines if the first argument points to a commit that is an ancestor of the second.
	IsAncestor(ancestor, descendant string) (bool, error)

	// Diff computes the diff between two given commits.
	Diff(left, right string, diffArgs ...string) (string, error)

	// Show returns the contents of the given file at the given commit.
	Show(commit, path string) (string, error)

	// SwitchToRef changes the currently-checked-out ref.
	SwitchToRef(ref string) error

	// ArchiveRef adds the current commit pointed to by the 'ref' argument
	// under the ref specified in the 'archive' argument.
	//
	// Both the 'ref' and 'archive' arguments are expected to be the fully
	// qualified names of git refs (e.g. 'refs/heads/my-change' or
	// 'refs/archive/devtools').
	//
	// If the ref pointed to by the 'archive' argument does not exist
	// yet, then it will be created.
	ArchiveRef(ref, archive string) error

	// MergeRef merges the given ref into the current one.
	//
	// The ref argument is the ref to merge, and fastForward indicates that the
	// current ref should only move forward, as opposed to creating a bubble merge.
	// The messages argument(s) provide text that should be included in the default
	// merge commit message (separated by blank lines).
	MergeRef(ref string, fastForward bool, messages ...string) error

	// MergeAndSignRef merges the given ref into the current one and signs the
	// merge.
	//
	// The ref argument is the ref to merge, and fastForward indicates that the
	// current ref should only move forward, as opposed to creating a bubble merge.
	// The messages argument(s) provide text that should be included in the default
	// merge commit message (separated by blank lines).
	MergeAndSignRef(ref string, fastForward bool, messages ...string) error

	// RebaseRef rebases the current ref onto the given one.
	RebaseRef(ref string) error

	// RebaseAndSignRef rebases the current ref onto the given one and signs
	// the result.
	RebaseAndSignRef(ref string) error

	// ListCommits returns the list of commits reachable from the given ref.
	//
	// The generated list is in chronological order (with the oldest commit first).
	//
	// If the specified ref does not exist, then this method returns an empty result.
	ListCommits(ref string) []string

	// ListCommitsBetween returns the list of commits between the two given revisions.
	//
	// The "from" parameter is the starting point (exclusive), and the "to"
	// parameter is the ending point (inclusive).
	//
	// The "from" commit does not need to be an ancestor of the "to" commit. If it
	// is not, then the merge base of the two is used as the starting point.
	// Admittedly, this makes calling these the "between" commits is a bit of a
	// misnomer, but it also makes the method easier to use when you want to
	// generate the list of changes in a feature branch, as it eliminates the need
	// to explicitly calculate the merge base. This also makes the semantics of the
	// method compatible with git's built-in "rev-list" command.
	//
	// The generated list is in chronological order (with the oldest commit first).
	ListCommitsBetween(from, to string) ([]string, error)

	// StoreBlob writes the given file to the repository and returns its hash.
	StoreBlob(b *Blob) (string, error)

	// StoreTree writes the given file tree to the repository and returns its hash.
	StoreTree(t *Tree) (string, error)

	// ReadTree reads the file tree pointed to by the given ref or hash from the repository.
	ReadTree(ref string) (*Tree, error)

	// CreateCommit creates a commit object and returns its hash.
	CreateCommit(t *Tree, parents []string, message string) (string, error)

	// CreateCommitFromTreeHash creates a commit object and returns its hash.
	CreateCommitFromTreeHash(treeHash string, parents []string, message string) (string, error)

	// SetRef sets the commit pointed to by the specified ref to `newCommitHash`,
	// iff the ref currently points `previousCommitHash`.
	SetRef(ref, newCommitHash, previousCommitHash string) error

	// GetNotes reads the notes from the given ref that annotate the given revision.
	GetNotes(notesRef, revision string) []Note

	// GetAllNotes reads the contents of the notes under the given ref for every commit.
	//
	// The returned value is a mapping from commit hash to the list of notes for that commit.
	//
	// This is the batch version of the corresponding GetNotes(...) method.
	GetAllNotes(notesRef string) (map[string][]Note, error)

	// AppendNote appends a note to a revision under the given ref.
	AppendNote(ref, revision string, note Note) error

	// ListNotedRevisions returns the collection of revisions that are annotated by notes in the given ref.
	ListNotedRevisions(notesRef string) []string

	// Remotes returns a list of the remotes.
	Remotes() ([]string, error)

	// Fetch fetches from the given remote using the supplied refspecs.
	Fetch(remote string, fetchSpecs []string) error

	// PushNotes pushes git notes to a remote repo.
	PushNotes(remote, notesRefPattern string) error

	// PullNotes fetches the contents of the given notes ref from a remote repo,
	// and then merges them with the corresponding local notes using the
	// "cat_sort_uniq" strategy.
	PullNotes(remote, notesRefPattern string) error

	// PushNotesAndArchive pushes the given notes and archive refs to a remote repo.
	PushNotesAndArchive(remote, notesRefPattern, archiveRefPattern string) error

	// PullNotesAndArchive fetches the contents of the notes and archives refs from
	// a remote repo, and merges them with the corresponding local refs.
	//
	// For notes refs, we assume that every note can be automatically merged using
	// the 'cat_sort_uniq' strategy (the git-appraise schemas fit that requirement),
	// so we automatically merge the remote notes into the local notes.
	//
	// For "archive" refs, they are expected to be used solely for maintaining
	// reachability of commits that are part of the history of any reviews,
	// so we do not maintain any consistency with their tree objects. Instead,
	// we merely ensure that their history graph includes every commit that we
	// intend to keep.
	PullNotesAndArchive(remote, notesRefPattern, archiveRefPattern string) error

<<<<<<< HEAD
	// PushNotesForksAndArchive pushes the given notes, forks, and archive refs to a remote repo.
	PushNotesForksAndArchive(remote, notesRefPattern, forksRef, archiveRefPattern string) error

	// PullNotesForksAndArchive fetches the contents of the notes, forks, and archives
	// refs from  a remote repo, and merges them with the corresponding local refs.
	//
	// For notes refs, we assume that every note can be automatically merged using
	// the 'cat_sort_uniq' strategy (the git-appraise schemas fit that requirement),
	// so we automatically merge the remote notes into the local notes.
	//
	// For the forks ref, we assume that we can merge using the recursive, `ours`,
	// merge strategy.
	//
	// For "archive" refs, they are expected to be used solely for maintaining
	// reachability of commits that are part of the history of any reviews,
	// so we do not maintain any consistency with their tree objects. Instead,
	// we merely ensure that their history graph includes every commit that we
	// intend to keep.
	PullNotesForksAndArchive(remote, notesRefPattern, forksRef, archiveRefPattern string) error
=======
	// MergeNotes merges in the remote's state of the archives reference into
	// the local repository's.
	MergeNotes(remote, notesRefPattern string) error
	// MergeArchives merges in the remote's state of the archives reference
	// into the local repository's.
	MergeArchives(remote, archiveRefPattern string) error

	// FetchAndReturnNewReviewHashes fetches the notes "branches" and then
	// susses out the IDs (the revision the review points to) of any new
	// reviews, then returns that list of IDs.
	//
	// This is accomplished by determining which files in the notes tree have
	// changed because the _names_ of these files correspond to the revisions
	// they point to.
	FetchAndReturnNewReviewHashes(remote, notesRefPattern, archiveRefPattern string) ([]string, error)
>>>>>>> 98c8fb2f
}<|MERGE_RESOLUTION|>--- conflicted
+++ resolved
@@ -290,7 +290,27 @@
 	// intend to keep.
 	PullNotesAndArchive(remote, notesRefPattern, archiveRefPattern string) error
 
-<<<<<<< HEAD
+	// MergeNotes merges in the remote's state of the archives reference into
+	// the local repository's.
+	MergeNotes(remote, notesRefPattern string) error
+
+	// MergeArchives merges in the remote's state of the archives reference
+	// into the local repository's.
+	MergeArchives(remote, archiveRefPattern string) error
+
+	// MergeForks merges in the remote's state of the forks reference
+	// into the local repository's.
+	MergeForks(remote, forksRef string) error
+
+	// FetchAndReturnNewReviewHashes fetches the notes "branches" and then
+	// susses out the IDs (the revision the review points to) of any new
+	// reviews, then returns that list of IDs.
+	//
+	// This is accomplished by determining which files in the notes tree have
+	// changed because the _names_ of these files correspond to the revisions
+	// they point to.
+	FetchAndReturnNewReviewHashes(remote, notesRefPattern, archiveRefPattern string) ([]string, error)
+
 	// PushNotesForksAndArchive pushes the given notes, forks, and archive refs to a remote repo.
 	PushNotesForksAndArchive(remote, notesRefPattern, forksRef, archiveRefPattern string) error
 
@@ -310,21 +330,4 @@
 	// we merely ensure that their history graph includes every commit that we
 	// intend to keep.
 	PullNotesForksAndArchive(remote, notesRefPattern, forksRef, archiveRefPattern string) error
-=======
-	// MergeNotes merges in the remote's state of the archives reference into
-	// the local repository's.
-	MergeNotes(remote, notesRefPattern string) error
-	// MergeArchives merges in the remote's state of the archives reference
-	// into the local repository's.
-	MergeArchives(remote, archiveRefPattern string) error
-
-	// FetchAndReturnNewReviewHashes fetches the notes "branches" and then
-	// susses out the IDs (the revision the review points to) of any new
-	// reviews, then returns that list of IDs.
-	//
-	// This is accomplished by determining which files in the notes tree have
-	// changed because the _names_ of these files correspond to the revisions
-	// they point to.
-	FetchAndReturnNewReviewHashes(remote, notesRefPattern, archiveRefPattern string) ([]string, error)
->>>>>>> 98c8fb2f
 }