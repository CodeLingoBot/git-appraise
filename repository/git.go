--- conflicted
+++ resolved
@@ -1038,7 +1038,7 @@
 func (repo *GitRepo) fetchNotes(remote, notesRefPattern,
 	archiveRefPattern string) error {
 
-	remoteArchiveRef := getRemoteArchiveRef(remote, archiveRefPattern)
+	remoteArchiveRef := getRemoteDevtoolsRef(remote, archiveRefPattern)
 	archiveFetchRefSpec := fmt.Sprintf("+%s:%s", archiveRefPattern, remoteArchiveRef)
 
 	remoteNotesRefPattern := getRemoteNotesRef(remote, notesRefPattern)
@@ -1060,23 +1060,10 @@
 // we merely ensure that their history graph includes every commit that we
 // intend to keep.
 func (repo *GitRepo) PullNotesAndArchive(remote, notesRefPattern, archiveRefPattern string) error {
-<<<<<<< HEAD
-	remoteArchiveRef := getRemoteDevtoolsRef(remote, archiveRefPattern)
-	archiveFetchRefSpec := fmt.Sprintf("+%s:%s", archiveRefPattern, remoteArchiveRef)
-
-	remoteNotesRefPattern := getRemoteNotesRef(remote, notesRefPattern)
-	notesFetchRefSpec := fmt.Sprintf("+%s:%s", notesRefPattern, remoteNotesRefPattern)
-
-	err := repo.runGitCommandInline("fetch", remote, notesFetchRefSpec, archiveFetchRefSpec)
-=======
-	err := repo.fetchNotes(remote, notesRefPattern, archiveRefPattern)
->>>>>>> 98c8fb2f
-	if err != nil {
-		return err
-	}
-
-	err = repo.MergeNotes(remote, notesRefPattern)
-	if err != nil {
+	if err := repo.fetchNotes(remote, notesRefPattern, archiveRefPattern); err != nil {
+		return err
+	}
+	if err := repo.MergeNotes(remote, notesRefPattern); err != nil {
 		return err
 	}
 	return repo.MergeArchives(remote, archiveRefPattern)
@@ -1110,100 +1097,6 @@
 	if err != nil {
 		return nil, err
 	}
-<<<<<<< HEAD
-	return nil
-}
-
-func (repo *GitRepo) mergeRemoteForks(remote, forksRef string) error {
-	remoteRef := getRemoteDevtoolsRef(remote, forksRef)
-	hasRemote, err := repo.HasRef(remoteRef)
-	if err != nil {
-		return err
-	}
-	if !hasRemote {
-		// There are no remote forks to merge
-		return nil
-	}
-	hasLocal, err := repo.HasRef(forksRef)
-	if err != nil {
-		return err
-	}
-	if !hasLocal {
-		// The local forks commit does not exist, so we merely need to set it
-		_, err := repo.runGitCommand("update-ref", forksRef, remoteRef)
-		return err
-	}
-
-	dir, err := ioutil.TempDir("", "merge-forks-dir")
-	if err != nil {
-		return err
-	}
-	defer os.RemoveAll(dir)
-	if _, err := repo.runGitCommand("worktree", "add", dir, forksRef); err != nil {
-		return err
-	}
-	defer func() {
-		repo.runGitCommand("worktree", "remove", "--force", dir)
-	}()
-
-	workTreeRepo := &GitRepo{
-		Path: dir,
-	}
-	if _, err := workTreeRepo.runGitCommand("merge", "--commit", "--allow-unrelated-histories", "--no-edit", "-s", "recursive", "-X", "ours", remoteRef); err != nil {
-		return err
-	}
-	if _, err := workTreeRepo.runGitCommand("update-ref", forksRef, "HEAD"); err != nil {
-		return err
-	}
-	return nil
-}
-
-// PullNotesForksAndArchive fetches the contents of the notes, forks, and archives
-// refs from  a remote repo, and merges them with the corresponding local refs.
-//
-// For notes refs, we assume that every note can be automatically merged using
-// the 'cat_sort_uniq' strategy (the git-appraise schemas fit that requirement),
-// so we automatically merge the remote notes into the local notes.
-//
-// For the forks ref, we assume that we can merge using the recursive, `ours`,
-// merge strategy.
-//
-// For "archive" refs, they are expected to be used solely for maintaining
-// reachability of commits that are part of the history of any reviews,
-// so we do not maintain any consistency with their tree objects. Instead,
-// we merely ensure that their history graph includes every commit that we
-// intend to keep.
-func (repo *GitRepo) PullNotesForksAndArchive(remote, notesRefPattern, forksRef, archiveRefPattern string) error {
-	if !strings.HasPrefix(forksRef, devtoolsRefPrefix) {
-		return fmt.Errorf("Unsupported forks ref: %q", forksRef)
-	}
-	if !strings.HasPrefix(archiveRefPattern, devtoolsRefPrefix) {
-		return fmt.Errorf("Unsupported archive ref pattern: %q", archiveRefPattern)
-	}
-
-	remoteNotesRefPattern := getRemoteNotesRef(remote, notesRefPattern)
-	notesFetchRefSpec := fmt.Sprintf("+%s:%s", notesRefPattern, remoteNotesRefPattern)
-
-	localDevtoolsRefPattern := devtoolsRefPrefix + "*"
-	remoteDevtoolsRefPattern := getRemoteDevtoolsRef(remote, localDevtoolsRefPattern)
-	devtoolsFetchRefSpec := fmt.Sprintf("+%s:%s", localDevtoolsRefPattern, remoteDevtoolsRefPattern)
-
-	err := repo.runGitCommandInline("fetch", remote, notesFetchRefSpec, devtoolsFetchRefSpec)
-	if err != nil {
-		return fmt.Errorf("failure fetching from the remote %q: %v", remote, err)
-	}
-
-	if err := repo.mergeRemoteNotes(remote, notesRefPattern); err != nil {
-		return fmt.Errorf("failure merging notes from the remote %q: %v", remote, err)
-	}
-	if err := repo.mergeRemoteForks(remote, forksRef); err != nil {
-		return fmt.Errorf("failure merging forks from the remote %q, %v", remote, err)
-	}
-	if err := repo.mergeRemoteArchives(remote, archiveRefPattern); err != nil {
-		return fmt.Errorf("failure merging archives from the remote %q: %v", remote, err)
-	}
-	return nil
-=======
 
 	// Now, if either of these are new refs, we just use the whole tree at that
 	// new ref. Otherwise we see which reviews or comments changed and collect
@@ -1289,5 +1182,97 @@
 		updatedReviews = append(updatedReviews, key)
 	}
 	return updatedReviews, nil
->>>>>>> 98c8fb2f
+}
+
+// MergeForks merges in the remote's state of the forks reference
+// into the local repository's.
+func (repo *GitRepo) MergeForks(remote, forksRef string) error {
+	remoteRef := getRemoteDevtoolsRef(remote, forksRef)
+	hasRemote, err := repo.HasRef(remoteRef)
+	if err != nil {
+		return err
+	}
+	if !hasRemote {
+		// There are no remote forks to merge
+		return nil
+	}
+	hasLocal, err := repo.HasRef(forksRef)
+	if err != nil {
+		return err
+	}
+	if !hasLocal {
+		// The local forks commit does not exist, so we merely need to set it
+		_, err := repo.runGitCommand("update-ref", forksRef, remoteRef)
+		return err
+	}
+
+	dir, err := ioutil.TempDir("", "merge-forks-dir")
+	if err != nil {
+		return err
+	}
+	defer os.RemoveAll(dir)
+	if _, err := repo.runGitCommand("worktree", "add", dir, forksRef); err != nil {
+		return err
+	}
+	defer func() {
+		repo.runGitCommand("worktree", "remove", "--force", dir)
+	}()
+
+	workTreeRepo := &GitRepo{
+		Path: dir,
+	}
+	if _, err := workTreeRepo.runGitCommand("merge", "--commit", "--allow-unrelated-histories", "--no-edit", "-s", "recursive", "-X", "ours", remoteRef); err != nil {
+		return err
+	}
+	if _, err := workTreeRepo.runGitCommand("update-ref", forksRef, "HEAD"); err != nil {
+		return err
+	}
+	return nil
+}
+
+// PullNotesForksAndArchive fetches the contents of the notes, forks, and archives
+// refs from  a remote repo, and merges them with the corresponding local refs.
+//
+// For notes refs, we assume that every note can be automatically merged using
+// the 'cat_sort_uniq' strategy (the git-appraise schemas fit that requirement),
+// so we automatically merge the remote notes into the local notes.
+//
+// For the forks ref, we assume that we can merge using the recursive, `ours`,
+// merge strategy.
+//
+// For "archive" refs, they are expected to be used solely for maintaining
+// reachability of commits that are part of the history of any reviews,
+// so we do not maintain any consistency with their tree objects. Instead,
+// we merely ensure that their history graph includes every commit that we
+// intend to keep.
+func (repo *GitRepo) PullNotesForksAndArchive(remote, notesRefPattern, forksRef, archiveRefPattern string) error {
+	if !strings.HasPrefix(forksRef, devtoolsRefPrefix) {
+		return fmt.Errorf("Unsupported forks ref: %q", forksRef)
+	}
+	if !strings.HasPrefix(archiveRefPattern, devtoolsRefPrefix) {
+		return fmt.Errorf("Unsupported archive ref pattern: %q", archiveRefPattern)
+	}
+
+	remoteNotesRefPattern := getRemoteNotesRef(remote, notesRefPattern)
+	notesFetchRefSpec := fmt.Sprintf("+%s:%s", notesRefPattern, remoteNotesRefPattern)
+
+	localDevtoolsRefPattern := devtoolsRefPrefix + "*"
+	remoteDevtoolsRefPattern := getRemoteDevtoolsRef(remote, localDevtoolsRefPattern)
+	devtoolsFetchRefSpec := fmt.Sprintf("+%s:%s", localDevtoolsRefPattern, remoteDevtoolsRefPattern)
+
+	err := repo.runGitCommandInline("fetch", remote, notesFetchRefSpec, devtoolsFetchRefSpec)
+	if err != nil {
+		return fmt.Errorf("failure fetching from the remote %q: %v", remote, err)
+	}
+
+	if err := repo.MergeNotes(remote, notesRefPattern); err != nil {
+		return fmt.Errorf("failure merging notes from the remote %q: %v", remote, err)
+	}
+	if err := repo.MergeForks(remote, forksRef); err != nil {
+		return fmt.Errorf("failure merging forks from the remote %q, %v", remote, err)
+	}
+	if err := repo.MergeArchives(remote, archiveRefPattern); err != nil {
+		return fmt.Errorf("failure merging archives from the remote %q: %v", remote, err)
+	}
+	return nil
 }