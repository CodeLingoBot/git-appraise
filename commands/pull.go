/*
Copyright 2015 Google Inc. All rights reserved.

Licensed under the Apache License, Version 2.0 (the "License");
you may not use this file except in compliance with the License.
You may obtain a copy of the License at

    http://www.apache.org/licenses/LICENSE-2.0

Unless required by applicable law or agreed to in writing, software
distributed under the License is distributed on an "AS IS" BASIS,
WITHOUT WARRANTIES OR CONDITIONS OF ANY KIND, either express or implied.
See the License for the specific language governing permissions and
limitations under the License.
*/

package commands

import (
	"errors"
	"flag"
	"fmt"

<<<<<<< HEAD
	"github.com/google/git-appraise/fork"
	"github.com/google/git-appraise/repository"
	"golang.org/x/sync/errgroup"
)

var (
	pullFlagSet      = flag.NewFlagSet("pull", flag.ExitOnError)
	pullIncludeForks = pullFlagSet.Bool("include-forks", true, "Also pull reviews and comments from forks.")
=======
	"github.com/google/git-appraise/repository"
	"github.com/google/git-appraise/review"
)

var (
	pullFlagSet = flag.NewFlagSet("pull", flag.ExitOnError)
	pullVerify  = pullFlagSet.Bool("verify-signatures", false,
		"verify the signatures of pulled reviews")
>>>>>>> 98c8fb2f
)

// pull updates the local git-notes used for reviews with those from a remote
// repo.
func pull(repo repository.Repo, args []string) error {
	pullFlagSet.Parse(args)
<<<<<<< HEAD
	args = pullFlagSet.Args()

	if len(args) > 1 {
		return errors.New("Only pulling from one remote at a time is supported.")
=======
	pullArgs := pullFlagSet.Args()

	if len(pullArgs) > 1 {
		return errors.New(
			"Only pulling from one remote at a time is supported.")
>>>>>>> 98c8fb2f
	}

	remote := "origin"
	if len(pullArgs) == 1 {
		remote = pullArgs[0]
	}
	// This is the easy case. We're not checking signatures so just go the
	// normal route.
	if !*pullVerify {
		return repo.PullNotesAndArchive(remote, notesRefPattern,
			archiveRefPattern)
	}

	// Otherwise, we collect the fetched reviewed revisions (their hashes), get
	// their reviews, and then one by one, verify them. If we make it through
	// the set, _then_ we merge the remote reference into the local branch.
	revisions, err := repo.FetchAndReturnNewReviewHashes(remote,
		notesRefPattern, archiveRefPattern)
	if err != nil {
		return err
	}
	for _, revision := range revisions {
		rvw, err := review.GetSummaryViaRefs(repo,
			"refs/notes/"+remote+"/devtools/reviews",
			"refs/notes/"+remote+"/devtools/discuss", revision)
		if err != nil {
			return err
		}
		err = rvw.Verify()
		if err != nil {
			return err
		}
		fmt.Println("verified review:", revision)
	}

<<<<<<< HEAD
	if !*pullIncludeForks {
		return repo.PullNotesAndArchive(remote, notesRefPattern, archiveRefPattern)
	}
	if err := repo.PullNotesForksAndArchive(remote, notesRefPattern, fork.Ref, archiveRefPattern); err != nil {
		return fmt.Errorf("failure pulling review metadata from the remote %q: %v", remote, err)
	}
	forks, err := fork.List(repo)
	if err != nil {
		return fmt.Errorf("failure listing the forks: %v", err)
	}
	var g errgroup.Group
	newlyFetchedForksChan := make(chan *fork.Fork, len(forks))
	for _, f := range forks {
		func(f *fork.Fork) {
			g.Go(func() error {
				if newData, err := f.Fetch(repo); err != nil {
					return fmt.Errorf("failure pulling from the fork %q: %v", f.Name, err)
				} else if newData {
					newlyFetchedForksChan <- f
				}
				return nil
			})
		}(f)
	}
	if err := g.Wait(); err != nil {
		return err
	}
	close(newlyFetchedForksChan)
	if len(newlyFetchedForksChan) == 0 {
		return nil
	}
	var forksWithNewData []*fork.Fork
	for f := range newlyFetchedForksChan {
		forksWithNewData = append(forksWithNewData, f)
	}
	if err := fork.MergeAll(repo, forksWithNewData); err != nil {
		return fmt.Errorf("failure merging from the forks: %v", err)
	}
	return nil
=======
	err = repo.MergeNotes(remote, notesRefPattern)
	if err != nil {
		return err
	}
	return repo.MergeArchives(remote, archiveRefPattern)
>>>>>>> 98c8fb2f
}

var pullCmd = &Command{
	Usage: func(arg0 string) {
<<<<<<< HEAD
		fmt.Printf("Usage: %s pull [<option>...] [<remote>]\n\nOptions:\n", arg0)
		pullFlagSet.PrintDefaults()
=======
		fmt.Printf("Usage: %s pull [<option>] [<remote>]\n", arg0)
>>>>>>> 98c8fb2f
	},
	RunMethod: func(repo repository.Repo, args []string) error {
		return pull(repo, args)
	},
}<|MERGE_RESOLUTION|>--- conflicted
+++ resolved
@@ -21,85 +21,20 @@
 	"flag"
 	"fmt"
 
-<<<<<<< HEAD
 	"github.com/google/git-appraise/fork"
 	"github.com/google/git-appraise/repository"
+	"github.com/google/git-appraise/review"
 	"golang.org/x/sync/errgroup"
-)
-
-var (
-	pullFlagSet      = flag.NewFlagSet("pull", flag.ExitOnError)
-	pullIncludeForks = pullFlagSet.Bool("include-forks", true, "Also pull reviews and comments from forks.")
-=======
-	"github.com/google/git-appraise/repository"
-	"github.com/google/git-appraise/review"
 )
 
 var (
 	pullFlagSet = flag.NewFlagSet("pull", flag.ExitOnError)
 	pullVerify  = pullFlagSet.Bool("verify-signatures", false,
 		"verify the signatures of pulled reviews")
->>>>>>> 98c8fb2f
+	pullIncludeForks = pullFlagSet.Bool("include-forks", true, "Also pull reviews and comments from forks.")
 )
 
-// pull updates the local git-notes used for reviews with those from a remote
-// repo.
-func pull(repo repository.Repo, args []string) error {
-	pullFlagSet.Parse(args)
-<<<<<<< HEAD
-	args = pullFlagSet.Args()
-
-	if len(args) > 1 {
-		return errors.New("Only pulling from one remote at a time is supported.")
-=======
-	pullArgs := pullFlagSet.Args()
-
-	if len(pullArgs) > 1 {
-		return errors.New(
-			"Only pulling from one remote at a time is supported.")
->>>>>>> 98c8fb2f
-	}
-
-	remote := "origin"
-	if len(pullArgs) == 1 {
-		remote = pullArgs[0]
-	}
-	// This is the easy case. We're not checking signatures so just go the
-	// normal route.
-	if !*pullVerify {
-		return repo.PullNotesAndArchive(remote, notesRefPattern,
-			archiveRefPattern)
-	}
-
-	// Otherwise, we collect the fetched reviewed revisions (their hashes), get
-	// their reviews, and then one by one, verify them. If we make it through
-	// the set, _then_ we merge the remote reference into the local branch.
-	revisions, err := repo.FetchAndReturnNewReviewHashes(remote,
-		notesRefPattern, archiveRefPattern)
-	if err != nil {
-		return err
-	}
-	for _, revision := range revisions {
-		rvw, err := review.GetSummaryViaRefs(repo,
-			"refs/notes/"+remote+"/devtools/reviews",
-			"refs/notes/"+remote+"/devtools/discuss", revision)
-		if err != nil {
-			return err
-		}
-		err = rvw.Verify()
-		if err != nil {
-			return err
-		}
-		fmt.Println("verified review:", revision)
-	}
-
-<<<<<<< HEAD
-	if !*pullIncludeForks {
-		return repo.PullNotesAndArchive(remote, notesRefPattern, archiveRefPattern)
-	}
-	if err := repo.PullNotesForksAndArchive(remote, notesRefPattern, fork.Ref, archiveRefPattern); err != nil {
-		return fmt.Errorf("failure pulling review metadata from the remote %q: %v", remote, err)
-	}
+func pullFromForks(repo repository.Repo) error {
 	forks, err := fork.List(repo)
 	if err != nil {
 		return fmt.Errorf("failure listing the forks: %v", err)
@@ -133,23 +68,74 @@
 		return fmt.Errorf("failure merging from the forks: %v", err)
 	}
 	return nil
-=======
-	err = repo.MergeNotes(remote, notesRefPattern)
+}
+
+// pull updates the local git-notes used for reviews with those from a remote
+// repo.
+func pull(repo repository.Repo, args []string) error {
+	pullFlagSet.Parse(args)
+	pullArgs := pullFlagSet.Args()
+
+	if len(pullArgs) > 1 {
+		return errors.New(
+			"Only pulling from one remote at a time is supported.")
+	}
+
+	remote := "origin"
+	if len(pullArgs) == 1 {
+		remote = pullArgs[0]
+	}
+
+	if !*pullVerify {
+		if !*pullIncludeForks {
+			return repo.PullNotesAndArchive(remote, notesRefPattern, archiveRefPattern)
+		}
+		if err := repo.PullNotesForksAndArchive(remote, notesRefPattern, fork.Ref, archiveRefPattern); err != nil {
+			return fmt.Errorf("failure pulling review metadata from the remote %q: %v", remote, err)
+		}
+		return pullFromForks(repo)
+	}
+
+	// We collect the fetched reviewed revisions (their hashes), get
+	// their reviews, and then one by one, verify them. If we make it through
+	// the set, _then_ we merge the remote reference into the local branch.
+	revisions, err := repo.FetchAndReturnNewReviewHashes(remote,
+		notesRefPattern, archiveRefPattern)
 	if err != nil {
 		return err
 	}
-	return repo.MergeArchives(remote, archiveRefPattern)
->>>>>>> 98c8fb2f
+	for _, revision := range revisions {
+		rvw, err := review.GetSummaryViaRefs(repo,
+			"refs/notes/"+remote+"/devtools/reviews",
+			"refs/notes/"+remote+"/devtools/discuss", revision)
+		if err != nil {
+			return err
+		}
+		err = rvw.Verify()
+		if err != nil {
+			return err
+		}
+		fmt.Println("verified review:", revision)
+	}
+	if err := repo.MergeNotes(remote, notesRefPattern); err != nil {
+		return err
+	}
+	if err := repo.MergeArchives(remote, archiveRefPattern); err != nil {
+		return err
+	}
+	if !*pullIncludeForks {
+		return nil
+	}
+	if err := repo.MergeForks(remote, fork.Ref); err != nil {
+		return err
+	}
+	return pullFromForks(repo)
 }
 
 var pullCmd = &Command{
 	Usage: func(arg0 string) {
-<<<<<<< HEAD
 		fmt.Printf("Usage: %s pull [<option>...] [<remote>]\n\nOptions:\n", arg0)
 		pullFlagSet.PrintDefaults()
-=======
-		fmt.Printf("Usage: %s pull [<option>] [<remote>]\n", arg0)
->>>>>>> 98c8fb2f
 	},
 	RunMethod: func(repo repository.Repo, args []string) error {
 		return pull(repo, args)
