/*
Copyright 2015 Google Inc. All rights reserved.

Licensed under the Apache License, Version 2.0 (the "License");
you may not use this file except in compliance with the License.
You may obtain a copy of the License at

    http://www.apache.org/licenses/LICENSE-2.0

Unless required by applicable law or agreed to in writing, software
distributed under the License is distributed on an "AS IS" BASIS,
WITHOUT WARRANTIES OR CONDITIONS OF ANY KIND, either express or implied.
See the License for the specific language governing permissions and
limitations under the License.
*/

package commands

import (
	"errors"
	"flag"
	"fmt"
	"github.com/google/git-appraise/repository"
	"github.com/google/git-appraise/review"
	"github.com/google/git-appraise/review/comment"
	"io/ioutil"
	"os"
	"os/exec"
)

var commentFlagSet = flag.NewFlagSet("comment", flag.ExitOnError)
var commentFilename = "APPRAISE_COMMENT_EDITMSG"

var (
	commentMessage = commentFlagSet.String("m", "", "Message to attach to the review")
	commentParent  = commentFlagSet.String("p", "", "Parent comment")
	commentFile    = commentFlagSet.String("f", "", "File being commented upon")
	commentLine    = commentFlagSet.Uint("l", 0, "Line being commented upon; requires that the -f flag also be set")
	commentLgtm    = commentFlagSet.Bool("lgtm", false, "'Looks Good To Me'. Set this to express your approval. This cannot be combined with nmw")
	commentNmw     = commentFlagSet.Bool("nmw", false, "'Needs More Work'. Set this to express your disapproval. This cannot be combined with lgtm")
)

func commentHashExists(hashToFind string, threads []review.CommentThread) bool {
	for _, thread := range threads {
		if thread.Hash == hashToFind {
			return true
		}
		if commentHashExists(hashToFind, thread.Children) {
			return true
		}
	}
	return false
}

// commentOnReview adds a comment to the current code review.
func commentOnReview(repo repository.Repo, args []string) error {
	commentFlagSet.Parse(args)
	args = commentFlagSet.Args()

	var r *review.Review
	var err error
	if len(args) > 1 {
		return errors.New("Only accepting a single review is supported.")
	}

	if len(args) == 1 {
		r, err = review.Get(repo, args[0])
	} else {
		r, err = review.GetCurrent(repo)
	}

	if err != nil {
		return fmt.Errorf("Failed to load the review: %v\n", err)
	}
	if r == nil {
		return errors.New("There is no matching review.")
	}

	if *commentMessage == "" {
		editor, err := repo.GetCoreEditor()
		if err != nil {
			return fmt.Errorf("Unable to detect default git editor: %v\n", err)
		}

		path := fmt.Sprintf("%s/.git/%s", repo.GetPath(), commentFilename)

		cmd := exec.Command(editor, path)
		cmd.Stdin = os.Stdin
		cmd.Stdout = os.Stdout
		cmd.Stderr = os.Stderr
		err = cmd.Start()
		if err != nil {
			return fmt.Errorf("Unable to start editor: %v\n", err)
		}

		err = cmd.Wait()
		if err != nil {
			return fmt.Errorf("Editing finished with error: %v\n", err)
		}

		comment, err := ioutil.ReadFile(path)
		if err != nil {
			os.Remove(path)
			return fmt.Errorf("Error reading comment file: %v\n", err)
		}
		*commentMessage = string(comment)
		os.Remove(path)
	}
	if *commentLgtm && *commentNmw {
		return errors.New("You cannot combine the flags -lgtm and -nmw.")
	}
	if *commentLine != 0 && *commentFile == "" {
		return errors.New("Specifying a line number with the -l flag requires that you also specify a file name with the -f flag.")
	}

<<<<<<< HEAD
=======
	var r *review.Review
	var err error
	if len(args) > 1 {
		return errors.New("Only accepting a single review is supported.")
	}

	if len(args) == 1 {
		r, err = review.Get(repo, args[0])
	} else {
		r, err = review.GetCurrent(repo)
	}

	if err != nil {
		return fmt.Errorf("Failed to load the review: %v\n", err)
	}
	if r == nil {
		return errors.New("There is no matching review.")
	}

	if *commentParent != "" && !commentHashExists(*commentParent, r.Comments) {
		return errors.New("There is no matching parent comment.")
	}

>>>>>>> 27e84587
	commentedUponCommit, err := r.GetHeadCommit()
	if err != nil {
		return err
	}
	location := comment.Location{
		Commit: commentedUponCommit,
	}
	if *commentFile != "" {
		location.Path = *commentFile
		if *commentLine != 0 {
			location.Range = &comment.Range{
				StartLine: uint32(*commentLine),
			}
		}
	}

	userEmail, err := repo.GetUserEmail()
	if err != nil {
		return err
	}
	c := comment.New(userEmail, *commentMessage)
	c.Location = &location
	c.Parent = *commentParent
	if *commentLgtm || *commentNmw {
		resolved := *commentLgtm
		c.Resolved = &resolved
	}
	return r.AddComment(c)
}

// commentCmd defines the "comment" subcommand.
var commentCmd = &Command{
	Usage: func(arg0 string) {
		fmt.Printf("Usage: %s comment [<option>...] [<review-hash>]\n\nOptions:\n", arg0)
		commentFlagSet.PrintDefaults()
	},
	RunMethod: func(repo repository.Repo, args []string) error {
		return commentOnReview(repo, args)
	},
}<|MERGE_RESOLUTION|>--- conflicted
+++ resolved
@@ -76,6 +76,16 @@
 		return errors.New("There is no matching review.")
 	}
 
+	if *commentLgtm && *commentNmw {
+		return errors.New("You cannot combine the flags -lgtm and -nmw.")
+	}
+	if *commentLine != 0 && *commentFile == "" {
+		return errors.New("Specifying a line number with the -l flag requires that you also specify a file name with the -f flag.")
+	}
+	if *commentParent != "" && !commentHashExists(*commentParent, r.Comments) {
+		return errors.New("There is no matching parent comment.")
+	}
+
 	if *commentMessage == "" {
 		editor, err := repo.GetCoreEditor()
 		if err != nil {
@@ -106,39 +116,7 @@
 		*commentMessage = string(comment)
 		os.Remove(path)
 	}
-	if *commentLgtm && *commentNmw {
-		return errors.New("You cannot combine the flags -lgtm and -nmw.")
-	}
-	if *commentLine != 0 && *commentFile == "" {
-		return errors.New("Specifying a line number with the -l flag requires that you also specify a file name with the -f flag.")
-	}
 
-<<<<<<< HEAD
-=======
-	var r *review.Review
-	var err error
-	if len(args) > 1 {
-		return errors.New("Only accepting a single review is supported.")
-	}
-
-	if len(args) == 1 {
-		r, err = review.Get(repo, args[0])
-	} else {
-		r, err = review.GetCurrent(repo)
-	}
-
-	if err != nil {
-		return fmt.Errorf("Failed to load the review: %v\n", err)
-	}
-	if r == nil {
-		return errors.New("There is no matching review.")
-	}
-
-	if *commentParent != "" && !commentHashExists(*commentParent, r.Comments) {
-		return errors.New("There is no matching parent comment.")
-	}
-
->>>>>>> 27e84587
 	commentedUponCommit, err := r.GetHeadCommit()
 	if err != nil {
 		return err
